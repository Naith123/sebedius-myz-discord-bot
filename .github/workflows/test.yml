--- conflicted
+++ resolved
@@ -35,8 +35,4 @@
       run: npm test
       env:
         DATABASE_URL: ${{ secrets.DATABASE_URL }}
-<<<<<<< HEAD
-        DISCORD_BETA_BOT_TOKEN: ${{ secrets.DISCORD_BETA_BOT_TOKEN }}
-=======
-        TOKEN: ${{ secrets.DISCORD_BETA_BOT_TOKEN }}
->>>>>>> 05787055
+        TOKEN: ${{ secrets.DISCORD_BETA_BOT_TOKEN }}